# Change Log

Please see [here](https://github.com/NLnetLabs/krill/projects?query=is%3Aopen+sort%3Aname-asc)
for planned releases.

<<<<<<< HEAD
## To be released

On upgrade Krill will clean up redundant authorizations for ROAs. For example if the following
authorizations would exist:

 192.168.0.0/16      => 64496
 192.168.0.0/24      => 64496
 192.168.0.0/16-24   => 64496
 
Then only this last authorization needs to be kept, the first two are also covered by it.

Before this release it was also possible to have the same authorization with, and without, using
an explicit max length. For example:

 192.168.0.0/16      => 64496
 192.168.0.0/16-16   => 64496

Now Krill will *always* use an explicit max length in the definitions. Not however, that it is
still best practice to use the same max length as the announced prefix length, so Krill will just
set this by default if it is not specified.
=======
## 0.6.3 Release 'Play it again, Sam'

This release addresses an issue where users with a CA that has delegated children, which in turn
had performed a key roll over in the past, could not upgrade to Release 0.6.2.

Users who already successfully upgraded to Release 0.6.2 do not need to upgrade urgently. This
release includes a number of fixes for minor issues, which will also be included in the 0.7.0
Release which is due in 2-4 weeks:
* `krillc issues` fails with `Error: Unknown API method` (#248)
* `krillc parents` help text refers incorrectly to publisher request instead of child request (#251)
* Normalize request/response `krillc help` texts (#252)
* `krillc` incorrectly reports XML as a supported output format (#253)
* Inconsistent use of "cas" in `krillc bulk` subcommand summary text (#254)
* Be consistent when referring to ending with a / (#255)

## 0.6.2 Release 'That was even faster!'

So, as it turns out.. the code used to determine the age of snapshot files used in the previous
release was not safe on all platforms. This release fixes this!

Users who upgraded to 0.6.1 and see messages like: "Creation time is not available on this
platform currently" in their logs, please upgrade!

## 0.6.1 Release 'That was fast!'

This release fixes an issue where the Krill Repository Server deleted RRDP snapshot files as soon
as a new notification file was published. This leads to issues in case a cached notification file
is served to validators. 

Users who use Krill as their own Repository Server are advised to upgrade.

Users who publish at a repository provided to them by a third party (e.g. nic.br) can safely skip
this release.  
>>>>>>> 40c16d19

## 0.6.0 Release 'Go with the Flow'

The most visible change in this release is that the embedded Lagosta UI now includes French, Greek
and Spanish translations. But, the vast majority of the work went into making Krill use asynchronous
code.

We migrated from actix-web to Hyper. Hyper is a fast, safe and fully asynchronous web framework
which has a lot of momentum behind it. This change also meant that we needed to ensure that
Krill itself uses safe asynchronous code whenever it connects to a remote system, like a parent
or repository, or in case of the CLI the Krill API itself.

In addition to this we improved the history API to ensure that Krill will no longer use an
excessive amount of history in cases where a CA has a long history. The API is still subject to
change, and therefore we will only document this in future. In the meantime however, the CLI
may be used to show the history of your CA.

Lagosta:
* Now includes French, Greek and Spanish translations
* Minor improvements in functionality

Krill back-end:
* Migrated from actix-web to hyper.
* Krill now uses asynchronous code where applicable.
* Krill CA history improved. (prevent server crash due to excessive memory usage) 

Breaking changes:
* The API end-points for bulk operations changed to /api/v1/bulk/*
* The API end-point for CA issues moved to /api/v1/cas/{handle}/issues
* The history API changed, this is not yet stable and therefore undocumented

## 0.5.0 'Serve no Turf'

The most striking change in this release is the inclusion of a new front-end: Lagosta.

Lagosta 0.1 'Fritto misto' supports the following features:
* Set up your Krill CA under an RIR/NIR parent
* Configure your CA to publish at a remote repository
* Maintain ROAs
* Internationalisation (English and Portuguese)

Please talk to us if you want to contribute other languages! Many advanced features are currently available in the CLI only, but we will continue to extend the front-end functionality.
 
On a technical note: the front-end is based on static HTML/CSS and JS (Vue) which is served as static files to your browser by Krill. This front-end application then uses the same API back-end as the CLI. 

The following features and improvements were introduced to the core Krill and CLI:
* Added option to CLI to generate a Krill config file.
* Added check for reporting status between CAs and their parents and repository
* Added simple Prometheus endpoint (/metrics)
* Disable the embedded repository by default (see docs for info)
* Added guards against using 'localhost' in non-test environments 

Breaking changes:
* The error responses have been overhauled.
* Some CLI options have been changed to make naming and behaviour more consistent.

For more information please have a look at [Read the Docs](https://rpki.readthedocs.io/en/latest/krill/index.html).

We wish to thank Cynthia Revström for the great help she provided in ironing out some issues we found when setting up Krill under ARIN.

## 0.4.2 'Finer Things'

This release fixes a bug, and introduces minor usability improvements:
* Certain adjacent resources were encoded incorrectly (#161)
* Let users explicitly specify a repository before adding a parent (#160)
* Allow timezone to be set on the Docker container (#156)
* Improve error messaging when failing to start Krill (#155)
* Improve readability for CLI error responses (#162)
* Introduce configurable size limits for data submitted to Krill (#158)

Note that contrary to previous versions a new CA is set up without a default repository. For most
users we recommend that a remote (RFC 8181) repository is used, e.g. provided by their RIR or NIR.
A repository MUST be configured before a parent can be added to a CA.

## 0.4.1 'Fogo de Krill'

This release fixes two issues:
* Certain resource sets were handled incorrectly (#152)
* Krill should not allow impossible max length values for ROAs (#153)

We recommend that all users upgrade to this release. There were no configuration or data model
changes introduced, so the binary can just be used to replace any installed 0.4.0 release.  

## 0.4.0 'The Krill Factor'

This release focuses on stabilising the API and internal data format, which allows upgrades to 
future versions of Krill without the need for complicated data migrations. We do not expect to
introduce breaking changes to the API from this point forward. Please note however, that in some
cases the JSON structure in API responses might be extended with additional information in new
JSON members.

Overview of changes:
* Document the Krill server API using OpenAPI 3 (#148)
* Stabilise JSON API (#141)
* Better API response when a method does not exist (#146)
* Support upgrading, preserving data (#53)
* Set up automated end-to-end testing (TA-CA-ROAs-validation) (#66)
* Add config option allowing to serve RRDP from a different host (#147)
* Let Krill log to syslog (#121)
* Audit commands and errors (#142)
* Log all RFC 8181 and 6492 protocol messages (#143)


## 0.3.0 'The Krilling is on the wall'

This release focused on remote publication.

You can now use Krill as an RFC8181 compliant Repository Server. If you want to use it as a dedicated
repository server only, you can simply do this by not configuring any CAs in that particular instance.

You can now also update your CAs to use a remote RFC8181 Repository Server. This is particularly
useful if you want to outsource the responsibility of 24/7 availability of your RPKI repository
to a third party.   

We have also made some breaking changes to the API. So, you may have to look again at any
automation you may have set previously up for release 0.2.0.

Updated documentation can be found on [Read the Docs](https://rpki.readthedocs.io/en/latest/krill/index.html).

Two of the known issues listed under release 0.2.0 have been solved:
 * CAs now do full re-syncs when publishing (solves #116)
 * RIPE NCC RPKI Validator 3.1 now validates our objects (solves #115) 

The next release of Krill is aimed for early December and will focus fully on stability, and the
other known issues listed under release 0.2.0. But, note that there may still be small API changes
in the coming release, as we are still optimizing things.

## 0.2.0 'Interkrillactic, Planetary'

This release focused on testing, and fixing, any issues found when running Krill under various
parent CAs (Apnic, Lacnic and RIPE NCC). ROAs were tested using routinator, OctoRPKI, FORT, RIPE
NCC RPKI Validator 2.x and 3.x.

Furthermore, the CLI got a big overhaul aimed at making it easier to use, especially for users
who manage one CA only. You can now use ENV variables to set defaults for the Krill instance to
connect to, the token, and which CA you want to operate on.

We also added the '--api' argument which will simply print out the API call that the CLI would
have made, without executing it. We plan to add proper (OpenAPI) documentation for the API, but
for the moment this can help to explore it.

Updated documentation can be found on [Read the Docs](https://rpki.readthedocs.io/en/latest/krill/index.html).

Known issues:
* Despite our best efforts RIPE NCC RPKI Validator 3.1 is the only remaining RP we tested, which
  does not seem to like our manifests. We will look into this again later. (#115)
* There appears to be a race condition that can cause commands to be processed twice. (#64)
* Showing the full history, or logging it in case of the above condition, uses too much memory. (#112)
* The CA and publication server can be out of sync after a re-start. (#116)

Work for the next release has already started. [Release 0.3](https://github.com/NLnetLabs/krill/projects/6)
will focus on (remote) publication, and will also solve the out-of-sync issue.

## 0.1.0 'A View to a Krill'

This is the first version of Krill that we are testing in the real world. Please note that the
API and data structures have not yet stabilized. 

Features:
* Run an embedded Trust Anchor for testing purposes
* Run a CA under an embedded Trust Anchor
* Run a CA under APNIC (Lacnic, RIPE NCC and other remote parents coming soon)
* Have multiple parent CAs for one logical CA
* Have multiple child CAs, embedded or remote
* Create ROAs based on intent
* Publish locally
* API and CLI

Known issues:
* Krill does not handle concurrent updates well. See this [issue](https://github.com/NLnetLabs/krill/issues/64).
* The UI is very basic and behind the CLI.<|MERGE_RESOLUTION|>--- conflicted
+++ resolved
@@ -3,7 +3,6 @@
 Please see [here](https://github.com/NLnetLabs/krill/projects?query=is%3Aopen+sort%3Aname-asc)
 for planned releases.
 
-<<<<<<< HEAD
 ## To be released
 
 On upgrade Krill will clean up redundant authorizations for ROAs. For example if the following
@@ -24,7 +23,7 @@
 Now Krill will *always* use an explicit max length in the definitions. Not however, that it is
 still best practice to use the same max length as the announced prefix length, so Krill will just
 set this by default if it is not specified.
-=======
+
 ## 0.6.3 Release 'Play it again, Sam'
 
 This release addresses an issue where users with a CA that has delegated children, which in turn
@@ -58,7 +57,6 @@
 
 Users who publish at a repository provided to them by a third party (e.g. nic.br) can safely skip
 this release.  
->>>>>>> 40c16d19
 
 ## 0.6.0 Release 'Go with the Flow'
 
