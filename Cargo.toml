--- conflicted
+++ resolved
@@ -1,11 +1,7 @@
 [package]
 # Note: some of these values are also used when building Debian packages below.
 name    = "krill"
-<<<<<<< HEAD
 version = "0.11.0-dev"
-=======
-version = "0.10.1"
->>>>>>> 628fd0e5
 edition = "2018"
 rust-version = "1.56"
 authors = [ "The NLnet Labs RPKI team <rpki-team@nlnetlabs.nl>" ]
