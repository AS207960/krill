--- conflicted
+++ resolved
@@ -1,36 +1,16 @@
 use std::{collections::HashMap, str::FromStr, sync::Arc};
 
-<<<<<<< HEAD
-use api::{RepositoryContact, StorableCaCommand, StoredEffect};
-use ca::{CaEvt, IniDet, StoredCaCommand};
-use rpki::{
-    repository::{crl::Crl, crypto::KeyIdentifier, manifest::Manifest, x509::Time},
-    uri,
-};
-=======
 use chrono::Duration;
-use rpki::{crl::Crl, crypto::KeyIdentifier, manifest::Manifest, uri, x509::Time};
->>>>>>> d6c03b6f
-
-use crate::{commons::{
-        api::{
+use rpki::repository::{crl::Crl, crypto::KeyIdentifier, manifest::Manifest, x509::Time};
+use rpki::uri;
+
+use crate::{commons::{api::{
             ChildHandle, Handle, HexEncodedHash, IssuanceRequest, IssuedCert, ObjectName, ParentHandle, RcvdCert,
             RepoInfo, ResourceClassName, ResourceSet, Revocation, RevocationRequest, Revocations, RoaAggregateKey,
             TaCertDetails, RepositoryContact, StorableCaCommand, StoredEffect
-        },
-        crypto::{IdCert, KrillSigner},
-        eventsourcing::{
+        }, crypto::{IdCert, KrillSigner}, eventsourcing::{
             Aggregate, AggregateStore, CommandKey, KeyStoreKey, KeyValueStore, StoredValueInfo,
-        },
-        remote::rfc8183,
-<<<<<<< HEAD
-        util::KrillVersion,
-    },
-    constants::CASERVER_DIR,
-    daemon::{
-=======
-    }, constants::{CASERVER_DIR, KRILL_VERSION}, daemon::{
->>>>>>> d6c03b6f
+        }, remote::rfc8183, util::KrillVersion}, constants::{CASERVER_DIR, KRILL_VERSION}, daemon::{
         ca::{
             self, ta_handle, BasicKeyObjectSet, CaEvtDet, CaObjects, CaObjectsStore, CurrentKeyObjectSet,
             PublishedCert, PublishedRoa, ResourceClassKeyState, ResourceClassObjects, RouteAuthorization,
