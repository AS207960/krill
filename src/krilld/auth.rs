--- conflicted
+++ resolved
@@ -102,10 +102,10 @@
 }
 
 pub fn post_login(
-    req: HttpRequest<Arc<RwLock<KrillServer<DiskKeyStore>>>>,
+    req: HttpRequest<Arc<RwLock<KrillServer>>>,
     cred: Credentials
 ) -> HttpResponse {
-    let server: RwLockReadGuard<KrillServer<DiskKeyStore>> = req.state().read().unwrap();
+    let server: RwLockReadGuard<KrillServer> = req.state().read().unwrap();
     if server.is_api_allowed(Some(cred.token.clone())) {
         req.remember("admin".to_string());
         HttpResponse::Ok().finish()
@@ -115,7 +115,7 @@
 }
 
 pub fn post_logout(
-    req: &HttpRequest<Arc<RwLock<KrillServer<DiskKeyStore>>>>
+    req: &HttpRequest<Arc<RwLock<KrillServer>>>
 ) -> HttpResponse {
     req.forget();
     HttpResponse::Ok().finish()
@@ -124,13 +124,8 @@
 
 #[allow(clippy::needless_pass_by_value)]
 pub fn login_page(
-<<<<<<< HEAD
-    req: HttpRequest<Arc<RwLock<KrillServer<DiskKeyStore>>>>,
+    req: HttpRequest<Arc<RwLock<KrillServer>>>,
     form: Form<Credentials>
-=======
-    req: HttpRequest<Arc<RwLock<KrillServer>>>,
-    form: Form<Login>
->>>>>>> c70021b3
 ) -> HttpResponse {
     let server: RwLockReadGuard<KrillServer> = req.state().read().unwrap();
     if server.is_api_allowed(Some(form.token.clone())) {
@@ -142,7 +137,7 @@
 }
 
 pub fn is_logged_in(
-    req: &HttpRequest<Arc<RwLock<KrillServer<DiskKeyStore>>>>
+    req: &HttpRequest<Arc<RwLock<KrillServer>>>
 ) -> HttpResponse {
     if req.identity() == Some("admin".to_string()) {
         HttpResponse::Ok().finish()
